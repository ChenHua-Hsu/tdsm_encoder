import time, functools, torch, os, sys, random, fnmatch, psutil, argparse
from datetime import datetime
import numpy as np
import matplotlib.pyplot as plt
import torch.nn as nn
import torch.nn.functional as F
from torch.optim import Adam
import torchvision.transforms as transforms
from torch.utils.data import Dataset, DataLoader
import util.display
import tqdm
import util.data_utils as utils
from collections import OrderedDict
from torch.utils.checkpoint import checkpoint_sequential

class GaussianFourierProjection(nn.Module):
    """Gaussian random features for encoding time steps"""
    def __init__(self, embed_dim, scale=30):
        super().__init__()
        # Time information incorporated via Gaussian random feature encoding
        # Randomly sampled weights initialisation. Fixed during optimisation i.e. not trainable
        self.W = nn.Parameter(torch.randn(embed_dim // 2) * scale, requires_grad=False)
    def forward(self, time):
        # Multiply batch of times by network weights
        time_proj = time[:, None] * self.W[None, :] * 2 * np.pi
        # Output [sin(2pi*wt);cos(2pi*wt)]
        gauss_out = torch.cat([torch.sin(time_proj), torch.cos(time_proj)], dim=-1)
        return gauss_out

class Dense(nn.Module):
    """Fully connected layer that reshapes output of embedded conditional variable to feature maps"""
    def __init__(self, input_dim, output_dim):
        super().__init__()
        self.dense = nn.Linear(input_dim, output_dim)
    def forward(self, x):
        """Dense nn layer output must have same dimensions as input data:
            [batchsize, (dummy)nhits, (dummy)features]
        """
        return self.dense(x)[..., None]

class Block(nn.Module):
    def __init__(self, embed_dim, num_heads, hidden_dim, dropout):
        """Encoder block:
        Args:
        embed_dim: length of embedding / dimension of the model
        num_heads: number of parallel attention heads to use
        hidden: dimensionaliy of hidden layer
        dropout: regularising layer
        """
        super().__init__()
        # Need to set batch_first=True
        # Normally in NLP the batch dimension would be the second dimension
        # In most practices it's the first dimension so we match other conventions
        self.attn = nn.MultiheadAttention(embed_dim, num_heads, batch_first=True, dropout=0)
        
        self.ffnn_cls = nn.Sequential(
            nn.Linear(embed_dim, hidden_dim),
            nn.Dropout(dropout),
            nn.GELU(),
            nn.Linear(hidden_dim, embed_dim)
        )
        
        self.ffnn = nn.Sequential(
            nn.Linear(embed_dim, hidden_dim),
            nn.Dropout(dropout),
            nn.GELU(),
            nn.Linear(hidden_dim, embed_dim)
        )
        
        self.norm1 = nn.LayerNorm(embed_dim)
        self.norm2 = nn.LayerNorm(embed_dim)
        self.norm3 = nn.LayerNorm(embed_dim)
        self.dropout1 = nn.Dropout(dropout)
        self.dropout2 = nn.Dropout(dropout)
        self.dropout3 = nn.Dropout(dropout)

    def forward(self,x,x_cls,src_key_padding_mask=None,):
        #residual = x.clone()
        
        # Mean-field attention
        # Multiheaded self-attention but replacing query with a single mean field approximator
        # attn (query, key, value, key mask)
        cls_attn_out = self.attn(x_cls, x, x, key_padding_mask=src_key_padding_mask)[0]
        
        cls_attn_res_out = x_cls + cls_attn_out
        cls_norm1_out = self.norm1(self.dropout1(cls_attn_res_out))
        cls_ffnn_out = self.ffnn_cls(cls_norm1_out)
        cls_ffnn_res_out = cls_ffnn_out + cls_norm1_out
        cls_norm2_out = self.norm2(self.dropout2(cls_ffnn_res_out))
        
        # Added to shower hits
        x = x + cls_norm2_out
        x = self.norm3(x)
        ffnn_out = self.ffnn(x)
        x = x + self.dropout3(ffnn_out)
        x = self.norm3(x)
        return x

class EncoderBlock(nn.Module):
    def __init__(self, embed_dim, n_heads, hidden_dim, dropout=0.2):
        super().__init__()
        self.attn = nn.MultiheadAttention(embed_dim, n_heads, batch_first=True)
        self.ffnn = nn.Sequential(
            nn.Linear(embed_dim, hidden_dim),
            nn.Dropout(dropout),
            nn.GELU(),
            nn.Linear(hidden_dim, embed_dim)
        )
        self.norm1 = nn.LayerNorm(embed_dim)
        self.norm2 = nn.LayerNorm(embed_dim)
        self.dropout1 = nn.Dropout(dropout)
        self.dropout2 = nn.Dropout(dropout)

    def forward(self, x, src_key_padding_mask=None):

        attn_out = self.attn(x, x, x, key_padding_mask=src_key_padding_mask)[0]

        x = x + self.dropout1(attn_out)
        x = self.norm2(x)
        ffnn_out = self.ffnn(x)
        x = x + self.dropout2(ffnn_out)
        x = self.norm2(x)

        return x

class Gen(nn.Module):
    def __init__(self, n_feat_dim, embed_dim, hidden_dim, num_encoder_blocks, num_attn_heads, dropout_gen, marginal_prob_std, **kwargs):
        """Transformer encoder model
        Arguments:
        n_feat_dim = number of features
        embed_dim = dimensionality to embed input
        hidden_dim = dimensionaliy of hidden layer
        num_encoder_blocks = number of encoder blocks
        num_attn_heads = number of parallel attention heads to use
        dropout_gen = regularising layer
        marginal_prob_std = standard deviation of Gaussian perturbation captured by SDE
        """
        super().__init__()
        # Embedding: size of input (n_feat_dim) features -> size of output (embed_dim)
        self.embed = nn.Linear(n_feat_dim, embed_dim)
        # Seperate embedding for (time/incident energy) conditional inputs (small NN with fixed weights)
        self.embed_t = nn.Sequential(GaussianFourierProjection(embed_dim=embed_dim), nn.Linear(embed_dim, embed_dim))
        # Boils embedding down to single value
        self.dense_t = Dense(embed_dim, 1)
        self.dense_e = Dense(embed_dim, 1)
        # Module list of encoder blocks
        self.encoder = nn.ModuleList(
            [
                Block(
                    embed_dim=embed_dim,
                    num_heads=num_attn_heads,
                    hidden_dim=hidden_dim,
                    dropout=dropout_gen,
                )
                for i in range(num_encoder_blocks)
            ]
        )
        self.dropout = nn.Dropout(dropout_gen)
        self.out = nn.Linear(embed_dim, n_feat_dim)
        # token simply has same dimension as input feature embedding
        self.cls_token = nn.Parameter(torch.ones(1, 1, embed_dim), requires_grad=True)
        self.act = nn.GELU()
        # Swish activation function
        self.act_sig = lambda x: x * torch.sigmoid(x)
        # Standard deviation of SDE
        self.marginal_prob_std = marginal_prob_std

    def forward(self, x, t, e, mask=None):
        """
        x = input data
        t = noise
        e = conditional variable
        mask = padding mask for attention mechanism with 'True' indicating the corresponding key value will be ignored when calculating the attention.
        """
        
        # Embed 4-vector input 
        x = self.embed(x)
        # Embed 'time' condition
        embed_t_ = self.act_sig( self.embed_t(t) )
        # Embed incident particle energy
        embed_e_ = self.embed_t(e)
        embed_e_ = self.act_sig(embed_e_)
        # 'class' token (mean field)
        x_cls = self.cls_token.expand(x.size(0), 1, -1)
        
        # Feed input embeddings into encoder block
        for layer in self.encoder:
            # Match dimensions and append to input
            x += self.dense_t(embed_t_).clone()
            x += self.dense_e(embed_e_).clone()
            # Each encoder block takes previous blocks output as input
            x = layer(x, x_cls, mask) # Block layers 
            #x = layer(x, mask) # EncoderBlock layers
        
        # Rescale models output (helps capture the normalisation of the true scores)
        mean_ , std_ = self.marginal_prob_std(x,t)
        output = self.out(x) / std_[:, None, None]
        return output

<<<<<<< HEAD

############################################
##  Serialized Model (under development)  ##
############################################

class Transformer_Block(nn.Module):
    def __init__(self, embed_dim, num_heads, hidden_dim, dropout, src_key_padding_mask=None):
        """Encoder block:
        Args:
        embed_dim: length of embedding / dimension of the model
        num_heads: number of parallel attention heads to use
        hidden: dimensionaliy of hidden layer
        dropout: regularising layer
        """
        super().__init__()
        # Need to set batch_first=True
        # Normally in NLP the batch dimension would be the second dimension
        # In most practices it's the first dimension so we match other conventions
        self.attn = nn.MultiheadAttention(embed_dim, num_heads, batch_first=True, dropout=0)

        self.ffnn = nn.Sequential(
            nn.Linear(embed_dim, hidden_dim),
            nn.Dropout(dropout),
            nn.GELU(),
            nn.Linear(hidden_dim, embed_dim)
        )
        self.ffnn2 = nn.Sequential(
            nn.Linear(embed_dim, hidden_dim),
            nn.Dropout(dropout),
            nn.GELU(),
            nn.Linear(hidden_dim, embed_dim)
        )
        self.norm1 = nn.LayerNorm(embed_dim)
        self.norm2 = nn.LayerNorm(embed_dim)
        self.norm3 = nn.LayerNorm(embed_dim)
        self.norm4 = nn.LayerNorm(embed_dim)
        self.dropout1 = nn.Dropout(dropout)
        self.dropout2 = nn.Dropout(dropout)
        self.dropout3 = nn.Dropout(dropout)
        self.dense_t = Dense(embed_dim, 1)
        self.dense_e = Dense(embed_dim, 1)
    def forward(self, input_):
        #residual = x.clone()
        x = input_[0]
        t = input_[1]
        e = input_[2]
        x_cls = input_[3]
        src_key_padding_mask = input_[4]
        # Mean-field attention
        # Multiheaded self-attention but replacing query with a single mean field approximator
        # attn (query, key, value, key mask)
        x += self.dense_t(t).clone()
        x += self.dense_e(e).clone()
        attn_out = self.attn(x_cls, x, x, key_padding_mask = src_key_padding_mask)[0]

        attn_res_out = x_cls + attn_out
        norm1_out = self.norm1(self.dropout1(attn_res_out))
        ffnn_out = self.ffnn(norm1_out)
        ffnn_res_out = ffnn_out + norm1_out
        norm2_out = self.norm2(self.dropout2(ffnn_res_out))

        # Added to shower hits
        x = x + norm2_out
        x = self.norm3(x)
        ffnn_out = self.ffnn2(x)
        x = x + self.dropout3(ffnn_out)
        x = self.norm4(x)

        return [x, t, e, x_cls, src_key_padding_mask]


class Embed_Block(nn.Module):
    def __init__(self, n_feat_dim, embed_dim, hidden_dim, **kwargs):
        super().__init__()
        self.embed = nn.Linear(n_feat_dim, embed_dim)
        self.embed_t = nn.Sequential(GaussianFourierProjection(embed_dim=embed_dim), nn.Linear(embed_dim, embed_dim))
        self.embed_e = nn.Sequential(GaussianFourierProjection(embed_dim=embed_dim), nn.Linear(embed_dim, embed_dim))
        self.act_sig = lambda x: x * torch.sigmoid(x)
        self.cls_token = nn.Parameter(torch.ones(1,1,embed_dim), requires_grad=True)
    def forward(self, input_):

        x = input_[0]
        t = input_[1]
        e = input_[2]
        src_key_padding_mask = input_[3]

        embed_x_ = self.embed(x)
        embed_t_ = self.act_sig(self.embed_t(t))
        embed_e_ = self.act_sig(self.embed_e(e))
        x_cls_expand = self.cls_token.expand(x.size(0), 1, -1)
        return [embed_x_, embed_t_, embed_e_, x_cls_expand, src_key_padding_mask]

class Output_Block(nn.Module):
    def __init__(self, n_feat_dim, embed_dim, marginal_prob_std):
        self.out = nn.Linear(embed_dim, n_feat_dim)
        self.marginal_prob_std = marginal_prob_std
    def forward(self, input_):
        x = input_[0]
        t = input_[1]
        e = input_[2]
        x_cls = input_[3]
        src_key_padding_mask = input_[4]
        mean_ , std_ = self.marginal_prob_std(x,t)
        output = self.out(x) / std_[:, None, None]
        return output

def get_seq_model(n_feat_dim, embed_dim, hidden_dim, num_encoder_blocks, num_attn_heads, dropout_gen, marginal_prob_std, **kwargs):
    module_dict = OrderedDict()
    module_dict['embed1'] = Embed_Block(n_feat_dim, embed_dim, hidden_dim)
    for i in range(num_encoder_blocks):
        module_dict['transformer{}'.format(i)] = Transformer_Block(embed_dim=embed_dim,
                                                                   num_heads=num_attn_heads,
                                                                   hidden_dim=hidden_dim,
                                                                   dropout=dropout_gen,
                                                                   )
    module_dict['output1'] = Output_Block(n_feat_dim=n_feat_dim, embed_dim=embed_dim, marginal_prob_std=marginal_prob_std) 
    seq_model = nn.Sequential(module_dict)
    return seq_model


def loss_fn(model, x, incident_energies, marginal_prob_std , padding_value=0, eps=1e-3, device='cpu', diffusion_on_mask=False, serialized_model=False, cp_chunks=0):
=======
def loss_fn(model, x, incident_energies, marginal_prob_std , padding_value, eps=1e-3, device='cpu', addmask=0):
>>>>>>> ccea4c01
    """The loss function for training score-based generative models
    Uses the weighted sum of Denoising Score matching objectives
    Denoising score matching
    - Perturbs data points with pre-defined noise distribution
    - Uses score matching objective to estimate the score of the perturbed data distribution
    - Perturbation avoids need to calculate trace of Jacobian of model output

    Args:
        model: A PyTorch model instance that represents a time-dependent score-based model
        x: A mini-batch of training data
        marginal_prob_std: A function that gives the standard deviation of the perturbation kernel
        eps: A tolerance value for numerical stability
    """
    # Generate padding mask for attention mechanism
    # Positions with True are ignored while False values will be unchanged
<<<<<<< HEAD
    padding_mask = (x[:,:,0] == padding_value).type(torch.bool)
=======
    attn_padding_mask = (x[:,:,0] == 0).type(torch.bool)
>>>>>>> ccea4c01
    
    # Tensor of randomised 'time' steps
    random_t = torch.rand(incident_energies.shape[0], device=device) * (1. - eps) + eps
    # Mask to avoid perturbing padded entries
    input_mask = (x[:,:,0] != 0).unsqueeze(-1)
    
    # Calculate mean and standard deviation of the perturbation kernel
    mean_, std_ = marginal_prob_std(x,random_t)
    
<<<<<<< HEAD
    # Add noise to input
    if not diffusion_on_mask:
        mask_tensor = (~padding_mask).float()[...,None]
        perturbed_x = mean_ + std+[:, None, None]*z*mask_tensor # No diffussion on padding value 
    else:
        perturbed_x = mean_ + std_[:, None, None]*z

    # Evaluate model (aim: to estimate the score function of each noise-perturbed distribution)
    if serialized_model:
        if cp_chunks == 0:
            scores = model([perturbed_x, random_t, incident_energies, padding_mask])
        else:
            scores = checkpoint_sequential(model, cp_chunks, [perturbed_x, random_t, incident_energies, padding_mask])
    else:
        scores = model(perturbed_x, random_t, incident_energies, mask=padding_mask)
=======
    # Noise
    z = torch.normal(0,1,size=x.shape, device=device)
    if addmask:
        z = z*input_mask
    
    # Add noise, scheduled by perturbation kernel, to input
    perturbed_x = mean_ + std_[:, None, None]*z
    if addmask:
        perturbed_x = perturbed_x*input_mask

    # Evaluate model (aim: to estimate the score function of each noise-perturbed distribution)
    scores = model(perturbed_x, random_t, incident_energies, mask=attn_padding_mask)
>>>>>>> ccea4c01
    
    # Calculate loss 
    losses = torch.square( scores*std_[:,None,None] + z )
    
    # Mean of losses across all hits and 4-vectors (normalise by number of hits)
    # try sum
    losses = torch.mean( losses, dim=(1,2) )

    # Mean loss for batch
    batch_loss = torch.mean( losses )
    
    return batch_loss<|MERGE_RESOLUTION|>--- conflicted
+++ resolved
@@ -196,8 +196,6 @@
         mean_ , std_ = self.marginal_prob_std(x,t)
         output = self.out(x) / std_[:, None, None]
         return output
-
-<<<<<<< HEAD
 
 ############################################
 ##  Serialized Model (under development)  ##
@@ -319,9 +317,7 @@
 
 
 def loss_fn(model, x, incident_energies, marginal_prob_std , padding_value=0, eps=1e-3, device='cpu', diffusion_on_mask=False, serialized_model=False, cp_chunks=0):
-=======
-def loss_fn(model, x, incident_energies, marginal_prob_std , padding_value, eps=1e-3, device='cpu', addmask=0):
->>>>>>> ccea4c01
+
     """The loss function for training score-based generative models
     Uses the weighted sum of Denoising Score matching objectives
     Denoising score matching
@@ -337,50 +333,36 @@
     """
     # Generate padding mask for attention mechanism
     # Positions with True are ignored while False values will be unchanged
-<<<<<<< HEAD
-    padding_mask = (x[:,:,0] == padding_value).type(torch.bool)
-=======
     attn_padding_mask = (x[:,:,0] == 0).type(torch.bool)
->>>>>>> ccea4c01
     
     # Tensor of randomised 'time' steps
     random_t = torch.rand(incident_energies.shape[0], device=device) * (1. - eps) + eps
+    
     # Mask to avoid perturbing padded entries
-    input_mask = (x[:,:,0] != 0).unsqueeze(-1)
+    #input_mask = (x[:,:,0] != 0).unsqueeze(-1)
+    mask_tensor = (~padding_mask).float()[...,None]
     
     # Calculate mean and standard deviation of the perturbation kernel
     mean_, std_ = marginal_prob_std(x,random_t)
     
-<<<<<<< HEAD
-    # Add noise to input
+    # Noise
+    z = torch.normal(0,1,size=x.shape, device=device)
     if not diffusion_on_mask:
-        mask_tensor = (~padding_mask).float()[...,None]
-        perturbed_x = mean_ + std+[:, None, None]*z*mask_tensor # No diffussion on padding value 
-    else:
-        perturbed_x = mean_ + std_[:, None, None]*z
-
+      z = z*mask_tensor
+      
+    # Add noise, scheduled by perturbation kernel, to input
+    perturbed_x = mean_ + std_[:, None, None]*z
+    if not diffusion_on_mask:
+      perturbed_x = perturbed_x*mask_tensor
+      
     # Evaluate model (aim: to estimate the score function of each noise-perturbed distribution)
     if serialized_model:
         if cp_chunks == 0:
-            scores = model([perturbed_x, random_t, incident_energies, padding_mask])
+            scores = model([perturbed_x, random_t, incident_energies, attn_padding_mask])
         else:
-            scores = checkpoint_sequential(model, cp_chunks, [perturbed_x, random_t, incident_energies, padding_mask])
+            scores = checkpoint_sequential(model, cp_chunks, [perturbed_x, random_t, incident_energies, attn_padding_mask])
     else:
-        scores = model(perturbed_x, random_t, incident_energies, mask=padding_mask)
-=======
-    # Noise
-    z = torch.normal(0,1,size=x.shape, device=device)
-    if addmask:
-        z = z*input_mask
-    
-    # Add noise, scheduled by perturbation kernel, to input
-    perturbed_x = mean_ + std_[:, None, None]*z
-    if addmask:
-        perturbed_x = perturbed_x*input_mask
-
-    # Evaluate model (aim: to estimate the score function of each noise-perturbed distribution)
-    scores = model(perturbed_x, random_t, incident_energies, mask=attn_padding_mask)
->>>>>>> ccea4c01
+        scores = model(perturbed_x, random_t, incident_energies, mask=attn_padding_mask)
     
     # Calculate loss 
     losses = torch.square( scores*std_[:,None,None] + z )
