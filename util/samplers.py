--- conflicted
+++ resolved
@@ -37,25 +37,18 @@
         self.av_x_stages = { x:[] for x in self.steps2plot}
         self.av_y_stages = { x:[] for x in self.steps2plot}
         self.incident_e_stages = { x:[] for x in self.steps2plot}
-    
-<<<<<<< HEAD
+
     def __call__(self, score_model, sampled_energies, init_x, batch_size=1, diffusion_on_mask=False):
         
+        # Padding masks defined by initial # hits / zero padding
+        attn_padding_mask = (init_x[:,:,0] == self.padding_value).type(torch.bool)
         # Time array
         t = torch.ones(batch_size, device=self.device)
-        # Padding masks defined by initial # hits / zero padding
-        padding_mask = (init_x[:,:,0]== self.padding_value).type(torch.bool)
-        mask_tensor  = (~padding_mask).float()[...,None]
-=======
-    def __call__(self, score_model, sampled_energies, init_x, batch_size=1, addmask=0):
-        
-        # Padding masks defined by initial # hits / zero padding
-        attn_padding_mask = (init_x[:,:,0] == self.padding_value).type(torch.bool)
-        
-        # Time array
-        t = torch.ones(batch_size, device=self.device)
-        
->>>>>>> ccea4c01
+        
+        # mask avoids perturbing padded values
+        #mask_tensor = (x[:,:,0] != 0).unsqueeze(-1)
+        mask_tensor  = (~attn_padding_mask).float()[...,None]
+        
         # Create array of time steps
         time_steps = np.linspace(1., self.eps, self.sampler_steps)
         step_size = time_steps[0]-time_steps[1]
@@ -64,9 +57,6 @@
             time_steps = tqdm.notebook.tqdm(time_steps)
         
         x = init_x
-        
-        # mask avoids perturbing padded values
-        input_mask = (x[:,:,0] != 0).unsqueeze(-1)
         
         diffusion_step_ = 0
         with torch.no_grad():
@@ -80,7 +70,7 @@
             for time_step in time_steps:
                 
                 # Input shower = noise * std from SDE
-                if addmask:
+                if not diffusion_on_mask:
                     x = x*input_mask
                     z = z*input_mask
                 
@@ -101,7 +91,7 @@
                     noise = torch.normal(0,1,size=x.shape, device=x.device)
                     
                     # Mask Langevin noise
-                    if addmask:
+                    if not diffusion_on_mask:
                         noise = noise*input_mask
                         
                     # Step size calculation: snr * ratio of gradients in noise / prediction used to calculate
@@ -116,20 +106,16 @@
                     # Adjust inputs according to scores using Langevin iteration rule
                     x_mean = x + langevin_step_size * grad
                     x = x_mean + torch.sqrt(2 * langevin_step_size) * noise
-<<<<<<< HEAD
+
                     if not diffusion_on_mask:
-                        x = x*mask_tensor # At every step, we should make padding entries back to 0 (default padding value = 0) in order to consist with the training i.e. we do not diffuse on the padding when doing training, so the value at any time step of padding entries should always be padding value.
-=======
-                    if addmask:
-                        x = x*input_mask
->>>>>>> ccea4c01
+                        x = x*mask_tensor
                 
                 # Euler-Maruyama Predictor
                 # Adjust inputs according to scores
                 drift, diff = self.diffusion_coeff_fn(x,batch_time_step)
                 drift = drift - (diff**2)[:, None, None] * score_model(x, batch_time_step, sampled_energies, mask=attn_padding_mask)
                 x_mean = x - drift*step_size
-                if addmask:
+                if not diffusion_on_mask:
                     x_mean = x_mean*input_mask
                 x = x_mean + torch.sqrt(diff**2*step_size)[:, None, None] * z
                  
@@ -176,11 +162,6 @@
                 diffusion_step_+=1
                 
         # Do not include noise in last step
-<<<<<<< HEAD
-        x_mean = x_mean
-        # We should return the tensor that has exactly the same padding value (0 here) with the padding entries (no matter we diffuse on the padding entries in the training or not)
-        return x_mean*mask_tensor
-=======
         return x_mean
 
 class new_pc_sampler:
@@ -335,7 +316,6 @@
         # Do not include noise in last step
         #x_mean = x_mean
         return x
->>>>>>> ccea4c01
     
 def random_sampler(pdf,xbin):
     myCDF = np.zeros_like(xbin,dtype=float)
