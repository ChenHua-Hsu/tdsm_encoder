--- conflicted
+++ resolved
@@ -50,11 +50,8 @@
         self.incident_e_stages = { x:[] for x in self.steps2plot }
         
         self.serialized_model = serialized_model
-<<<<<<< HEAD
         self.hist_bins = [np.linspace(-5., 5., 101), np.linspace(-0.25, sampler_steps + 0.75, sampler_steps*2 + 2)] 
         self.hist = None
-    def __call__(self, score_model, sampled_energies, init_x, batch_size=1, diffusion_on_mask=False, corrector_steps = 100):
-=======
 
     def random_sampler(self, pdf,xbin):
         myCDF = np.zeros_like(xbin,dtype=float)
@@ -106,8 +103,7 @@
         return pred_nhits, y_pred
     
     def __call__(self, score_model, sampled_energies, init_x, batch_size=1, diffusion_on_mask=False):
->>>>>>> 6afebdb2
-        
+       
         # Padding masks defined by initial # hits / zero padding
         attn_padding_mask = (init_x[:,:,0] == self.padding_value).type(torch.bool)
         # Time array
@@ -128,9 +124,8 @@
             sampled_energies = sampled_energies.to(x.device, torch.float32)
             # Noise to add to input
             z = torch.normal(0,1,size=x.shape, device=x.device)
-<<<<<<< HEAD
            
-
+            # Diffusion flow plot
             x_to_hist = x[:,:,0].view(-1).cpu().numpy().copy()
             t_to_hist = np.ones(len(x_to_hist)) * 0
             hist_,_,_ = np.histogram2d(x_to_hist, t_to_hist, bins = self.hist_bins)
@@ -140,10 +135,6 @@
             # Iterate through time steps
             for time_idx, time_step in enumerate(time_steps):
                 
-=======
-            # Iterate through time steps
-            for time_step in time_steps:
->>>>>>> 6afebdb2
                 # Input shower = noise * std from SDE
                 if not diffusion_on_mask:
                     x = x*mask_tensor
@@ -157,11 +148,8 @@
                     grad = score_model([x, batch_time_step, sampled_energies, attn_padding_mask])
                 else:
                     grad = score_model(x, batch_time_step, sampled_energies, mask=attn_padding_mask)
-<<<<<<< HEAD
                 
                 nc_steps = corrector_steps
-=======
->>>>>>> 6afebdb2
                 self.step_scores[diffusion_step_].extend(grad[1,:,0].cpu().tolist() )
                 self.step_hite[diffusion_step_].extend(x[1,:,0].cpu().tolist())
                 self.step_hitx[diffusion_step_].extend(x[1,:,1].cpu().tolist())
@@ -208,7 +196,6 @@
                     self.av_y_stages[diffusion_step_].extend(step_av_y_pos)
                 
                 # Corrector step (Langevin MCMC)
-                nc_steps = 100
                 for n_ in range(nc_steps):
                     # Langevin corrector
                     noise = torch.normal(0,1,size=x.shape, device=x.device)
@@ -491,7 +478,6 @@
         if not diffusion_on_mask:
           x = x * mask_tensor
         return x
-<<<<<<< HEAD
     
 def random_sampler(pdf,xbin):
     myCDF = np.zeros_like(xbin,dtype=float)
@@ -540,6 +526,4 @@
         ytmp = torch.normal(0,1,size=(nhits, n_features), device=device) * std
         y_pred.append( ytmp )
     return pred_nhits, y_pred
-=======
-    
->>>>>>> 6afebdb2
+    