import time, functools, torch, os, sys, random, fnmatch, psutil, argparse, tqdm, yaml
from datetime import datetime
import numpy as np
import matplotlib.pyplot as plt
from prettytable import PrettyTable

# Pytorch libs
import torch.nn as nn
import torch.nn.functional as F
from torch.optim import Adam, RAdam
import torch.optim.lr_scheduler as lr_scheduler
from torch.utils.data import Dataset, DataLoader

# TDSM libs
# needs to be full path on afs
sys.path.insert(0, '/afs/cern.ch/work/j/jthomasw/private/NTU/fast_sim/tdsm_encoder/util')
sys.path.insert(1, 'util') # Local path / user independent
import data_utils as utils
import score_model as score_model
import sdes as sdes
import display
import samplers as samplers

import wandb
os.environ['WANDB_NOTEBOOK_NAME'] = 'NCSM_condor'
wandb.login()

def train_log(loss, batch_ct, epoch):
    wandb.log({"epoch": epoch, "loss": loss}, step=batch_ct)

def build_dataset(filename, train_ratio, batch_size, device):
    # Build dataset
    custom_data = utils.cloud_dataset(filename, device=device)
    train_size = int(train_ratio * len(custom_data.data))
    test_size = len(custom_data.data) - train_size
    train_dataset, test_dataset = torch.utils.data.random_split(custom_data, [train_size, test_size])
    shower_loader_train = DataLoader(train_dataset, batch_size=batch_size, shuffle=True)
    shower_loader_test = DataLoader(test_dataset, batch_size=batch_size, shuffle=True)
    return shower_loader_train, shower_loader_test

def check_mem():
    # Resident set size memory (non-swap physical memory process has used)
    process = psutil.Process(os.getpid())
    # Print bytes in GB
    print('Memory usage of current process 0 [GB]: ', process.memory_info().rss/(1024 * 1024 * 1024))
    return

def train_model(files_list_, device='cpu'):

    # access all HPs through wandb.config, so logging matches execution!
    config = wandb.config
    print(f'training config: {config}')

    wd = os.getcwd()
    #wd = '/afs/cern.ch/work/j/jthomasw/private/NTU/fast_sim/tdsm_encoder/'
    output_files = 'training_'+datetime.now().strftime('%Y%m%d_%H%M')+'_output/'
    output_directory = os.path.join(wd, output_files)
    print('Training directory: ', output_directory)
    if not os.path.exists(output_directory):
        print(f'Making new dir . . . . . ')
        os.makedirs(output_directory)

    # Instantiate stochastic differential equation
    if config.SDE == 'VP':
        sde = sdes.VPSDE(beta_max=config.sigma_max, beta_min=config.sigma_min, device=device)
    if config.SDE == 'VE':
        sde = sdes.VESDE(sigma_max=config.sigma_max,device=device)
    marginal_prob_std_fn = functools.partial(sde.marginal_prob)

    # Instantiate model
    loss_fn = score_model.ScoreMatchingLoss()
    model = score_model.Gen(config.n_feat_dim, config.embed_dim, config.hidden_dim, config.num_encoder_blocks, config.num_attn_heads, config.dropout_gen, marginal_prob_std=marginal_prob_std_fn)

    table = PrettyTable(['Module name', 'Parameters listed'])
    t_params = 0
    for name_ , para_ in model.named_parameters():
        if not para_.requires_grad: continue
        param = para_.numel()
        table.add_row([name_, param])
        t_params+=param
    print(table)
    print(f'Sum of trainable parameters: {t_params}')    
    
    if torch.cuda.device_count() > 1:
        print(f'Lets use {torch.cuda.device_count()} GPUs!')
        model = nn.DataParallel(model)

    # Optimiser needs to know model parameters for to optimise
    optimiser = RAdam(model.parameters(),lr=config.lr)
    scheduler = lr_scheduler.ExponentialLR(optimiser, gamma=0.99)

    # Tell wandb to watch what the model gets up to: gradients, weights, and more!
    wandb.watch(model, loss_fn, log="all", log_freq=10)
    
    eps_ = []
    batch_ct = 0
    for epoch in range(0, config.epochs ):
        sys.stdout.write('\r')
        sys.stdout.write('Progress: %d/%d'%((epoch+1), config.epochs)) # Local Progress Tracker
        sys.stdout.flush()
        eps_.append(epoch)

        # Create/clear per epoch variables
        cumulative_epoch_loss = 0.
        file_counter = 0
        training_batches_per_epoch = 0
        testing_batches_per_epoch = 0

        # Load files
        for filename in files_list_:
            file_counter+=1

            # Build dataset
            shower_loader_train, shower_loader_test = build_dataset(filename, config.train_ratio, config.batch_size, device)

            # Accumuate number of batches per epoch
            training_batches_per_epoch += len(shower_loader_train)
            testing_batches_per_epoch += len(shower_loader_test)
            
            # Load shower batch for training
            for i, (shower_data,incident_energies) in enumerate(shower_loader_train,0):
                batch_ct+=1
                # Move model to device and set dtype as same as data (note torch.double works on both CPU and GPU)
                model.to(device, shower_data.dtype)
                model.train()
                shower_data.to(device)
                incident_energies.to(device)
                if len(shower_data) < 1:
                    continue

                # Zero any gradients from previous steps
                optimiser.zero_grad()
                # Loss average for each batch
                loss = loss_fn(model, shower_data, incident_energies, marginal_prob_std_fn, padding_value=0.0, device=device, diffusion_on_mask=False)
                # collect dL/dx for any parameters (x) which have requires_grad = True via: x.grad += dL/dx
                loss.backward()
                cumulative_epoch_loss+=loss.item()
                # Update value of x += -lr * x.grad
                optimiser.step()
                # Report metrics every 5th batch
                if ((batch_ct + 1) % 5) == 0:
                    train_log(loss, batch_ct, epoch)
            
            # Testing on subset of file
            for i, (shower_data,incident_energies) in enumerate(shower_loader_test,0):
                with torch.no_grad():
                    model.to(device, shower_data.dtype)
                    model.eval()
                    shower_data = shower_data.to(device)
                    incident_energies = incident_energies.to(device)
                    test_loss = score_model.loss_fn(model, shower_data, incident_energies, marginal_prob_std_fn, padding_value=0.0, device=device)

        scheduler.step()
        
        # Save checkpoints
        if epoch%10 == 0:
            torch.save(model.state_dict(), os.path.join(output_directory, 'ckpt_tmp_'+str(epoch)+'.pth' ))
    
<<<<<<< HEAD
    torch.save(model.state_dict(), os.path.join(output_directory, 'ckpt_tmp_'+str(epoch)+'.pth' ))
    return os.path.join(output_directory, 'ckpt_tmp_'+str(epoch)+'.pth' )


def generate(files_list_, device='cpu', model_name=''):
=======
    save_name = os.path.join(output_directory, 'ckpt_tmp_'+str(epoch)+'.pth' )
    torch.save(model.state_dict(), save_name)
    return save_name


def generate(files_list_, load_filename, device='cpu'):
>>>>>>> 6afebdb2

    wd = os.getcwd()
    output_file = 'sampling_'+datetime.now().strftime('%Y%m%d_%H%M')+'_output/'
    output_directory = os.path.join(wd, output_file)
    print('Sampling directory: ', output_directory)
    if not os.path.exists(output_directory):
<<<<<<< HEAD
      os.system('mkdir -p {}'.format(output_directory))
=======
        os.makedirs(output_directory)

>>>>>>> 6afebdb2
    config = wandb.config

    # Instantiate stochastic differential equation
    if config.SDE == 'VP':
        sde = sdes.VPSDE(beta_max=config.sigma_max, beta_min=config.sigma_min, device=device)
    if config.SDE == 'VE':
        sde = sdes.VESDE(sigma_max=config.sigma_max,device=device)
    marginal_prob_std_fn = functools.partial(sde.marginal_prob)
    diffusion_coeff_fn = functools.partial(sde.sde)

    # Load saved model
    model=score_model.Gen(config.n_feat_dim, config.embed_dim, config.hidden_dim, config.num_encoder_blocks, config.num_attn_heads, config.dropout_gen, marginal_prob_std=marginal_prob_std_fn)
<<<<<<< HEAD
    load_name = os.path.join(wd, model_name)
=======
    if load_filename == '':
        load_name = os.path.join(wd,'training_20240408_1350_output/ckpt_tmp_299.pth')
    else:
        load_name = os.path.join(wd,load_filename)

>>>>>>> 6afebdb2
    model.load_state_dict(torch.load(load_name, map_location=device))
    model.to(device)


    geant_deposited_energy = []
    geant_x_pos = []
    geant_y_pos = []
    geant_ine = np.array([])
    N_geant_showers = 0

    # Step to plot
    N_steps_2_plot = 5
    plotsteps = []
    tmp_step = 0
    plotsteps.append(tmp_step)
    stepsize=round(config.sampler_steps/N_steps_2_plot, 0)
    for i in range(N_steps_2_plot):
        tmp_step = tmp_step+stepsize
        plotsteps.append(tmp_step)
    
    n_files = len(files_list_)
    nshowers_per_file = [config.n_showers_2_gen//n_files for x in range(n_files)]
    r_ = config.n_showers_2_gen % nshowers_per_file[0]
    nshowers_per_file[-1] = nshowers_per_file[-1]+r_
    print(f'# showers per file: {nshowers_per_file}')
    shower_counter = 0

    # create list to store final samples
    sample_ = []
    # instantiate sampler 
    sampler = samplers.pc_sampler(sde=sde, padding_value=0.0, snr=0.16, sampler_steps=config.sampler_steps, steps2plot=plotsteps, device=device, jupyternotebook=False)

    # Collect Geant4 shower information
    for file_idx in range(len(files_list_)):

        # N valid hits used for 2D PDF
        n_valid_hits_per_shower = np.array([])
        # Incident particle energy for 2D PDF
        incident_e_per_shower = np.array([])

        max_hits = -1
        file = files_list_[file_idx]
        print(f'file: {file}')
        shower_counter = 0

        # Load shower data
        custom_data = utils.cloud_dataset(file, device=device)
        point_clouds_loader = DataLoader(custom_data, batch_size=config.batch_size, shuffle=True)
        # Loop over batches
        for i, (shower_data, incident_energies) in enumerate(point_clouds_loader,0):
            # Copy data
            valid_event = []
            data_np = shower_data.cpu().numpy().copy()
            energy_np = incident_energies.cpu().numpy().copy()

            # Mask for padded values (padded values set to 0)
            masking = data_np[:,:,0] != 0.0

            # Loop over each shower in batch
            for j in range(len(data_np)):

                # valid hits for shower j in batch used for GEANT plot distributions
                valid_hits = data_np[j]

                # real (unpadded) hit multiplicity needed for the 2D PDF later
                n_valid_hits = data_np[j][masking[j]]

                n_valid_hits_per_shower = np.append(n_valid_hits_per_shower, len(n_valid_hits))
                if len(valid_hits)>max_hits:
                    max_hits = len(valid_hits)

                incident_e_per_shower = np.append(incident_e_per_shower, energy_np[j])

                # ONLY for plotting purposes
                if shower_counter >= nshowers_per_file[file_idx]:
                    break
                else:
                    shower_counter+=1

                    all_ine = energy_np[j].reshape(-1,1)

                    # Rescale the conditional input for each shower
                    all_ine = all_ine.flatten().tolist()
                    geant_ine = np.append(geant_ine,all_ine[0])
                    
                    all_e = valid_hits[:,0].reshape(-1,1)
                    all_e = all_e.flatten().tolist()
                    geant_deposited_energy.append( sum( all_e ) )
                    
                    all_x = valid_hits[:,1].reshape(-1,1)
                    all_x = all_x.flatten().tolist()
                    geant_x_pos.append( np.mean(all_x) )
                    
                    all_y = valid_hits[:,2].reshape(-1,1)
                    all_y = all_y.flatten().tolist()
                    geant_y_pos.append( np.mean(all_y) )

                N_geant_showers+=1
        del custom_data

        # Arrays of Nvalid hits in showers, incident energies per shower
        n_valid_hits_per_shower = np.array(n_valid_hits_per_shower)
        incident_e_per_shower = np.array(incident_e_per_shower)

        # Generate 2D pdf of incident E vs N valid hits from the training file(s)
        n_bins_prob_dist = 50
        e_vs_nhits_prob, x_bin, y_bin = sampler.get_prob_dist( incident_e_per_shower, n_valid_hits_per_shower, n_bins_prob_dist )

        # Plot 2D histogram (sanity check)
        fig0, (ax0) = plt.subplots(ncols=1, sharey=True)
        heatmap = ax0.pcolormesh(y_bin, x_bin, e_vs_nhits_prob, cmap='rainbow')
        ax0.plot(n_valid_hits_per_shower, n_valid_hits_per_shower, 'k-')
        ax0.set_xlim(n_valid_hits_per_shower.min(), n_valid_hits_per_shower.max())
        ax0.set_ylim(incident_e_per_shower.min(), incident_e_per_shower.max())
        ax0.set_xlabel('n_valid_hits_per_shower')
        ax0.set_ylabel('incident_e_per_shower')
        cbar = plt.colorbar(heatmap)
        cbar.ax.set_ylabel('PDF', rotation=270)
        ax0.set_title('histogram2d')
        ax0.grid()
        savefigname = os.path.join(output_directory,'validhits_ine_2D.png')
        fig0.savefig(savefigname)

        # Generate tensor sampled from the appropriate range of injection energies
        in_energies = torch.from_numpy(np.random.choice( incident_e_per_shower, nshowers_per_file[file_idx] ))
        if file_idx == 0:
            sampled_ine = in_energies
        else:
            sampled_ine = torch.cat([sampled_ine,in_energies])

        # Sample from 2D pdf = nhits per shower vs incident energies -> nhits and a tensor of randomly initialised hit features
        nhits, gen_hits = sampler.generate_hits(e_vs_nhits_prob, x_bin, y_bin, in_energies, 4, device=device)

        # Save
        torch.save([gen_hits, in_energies],'tmp.pt')

        # Load the showers of noise
        gen_hits = utils.cloud_dataset('tmp.pt', device=device)
        # Pad showers with values of 0
        gen_hits.padding(0.0)
        # Load len(gen_hits_loader) number of batches each with batch_size number of showers
        gen_hits_loader = DataLoader(gen_hits, batch_size=config.batch_size, shuffle=False)

        # Remove noise shower file
        os.system("rm tmp.pt")

        # Create instance of sampler
        sample = []
        # Loop over each batch of noise showers
        print(f'# batches: {len(gen_hits_loader)}' )
        for i, (gen_hit, sampled_energies) in enumerate(gen_hits_loader,0):
            print(f'Generation batch {i}: showers per batch: {gen_hit.shape[0]}, max. hits per shower: {gen_hit.shape[1]}, features per hit: {gen_hit.shape[2]}, sampled_energies: {len(sampled_energies)}')    
            sys.stdout.write('\r')
            sys.stdout.write("Progress: %d/%d \n" % ((i+1), len(gen_hits_loader)))
            sys.stdout.flush()
            
            # Run reverse diffusion sampler
            #generative = sampler(model, marginal_prob_std_fn, diffusion_coeff_fn, sampled_energies, gen_hit, batch_size=gen_hit.shape[0], energy_trans_file=energy_trans_file, x_trans_file=x_trans_file , y_trans_file = y_trans_file, ine_trans_file=ine_trans_file)
            generative = sampler(model, sampled_energies, gen_hit, batch_size=gen_hit.shape[0])
            # Create first sample or concatenate sample to sample list
            if i == 0:
                sample = generative
            else:
                sample = torch.cat([sample,generative])
            
            print(f'sample: {sample.shape}')
            
        sample_np = sample.cpu().numpy()

        for i in range(len(sample_np)):
            tmp_sample = sample_np[i]
            sample_.append(torch.tensor(tmp_sample))
    
    print(f'sample_: {len(sample_)}, sampled_ine: {len(sampled_ine)}')
    sample_savename = os.path.join(output_directory, 'sample.pt')
    torch.save([sample_,sampled_ine], sample_savename)

    gen_data = utils.cloud_dataset(sample_savename,device=device)
    # Generated distributions
    dists_gen = display.plot_distribution(gen_data, nshowers_2_plot=config.n_showers_2_gen, padding_value=0.0)
    # Distributions object for Geant4 files
    dists = display.plot_distribution(files_list_, nshowers_2_plot=config.n_showers_2_gen, padding_value=0.0)
    comparison_fig = display.comparison_summary(dists, dists_gen, output_directory)#, erange=(-5,3), xrange=(-2.5,2.5), yrange=(-2.5,2.5), zrange=(0,1))
    # Add evaluation plots to keep on wandb
    wandb.log({"summary" : wandb.Image(comparison_fig)})

def main(config=None):
   
    indir = args.inputs
    switches_ = int('0b'+args.switches,2)
    switches_str = bin(int('0b'+args.switches,2))

    trigger = 0b0001
    print(f'switches trigger: {switches_str}')
    if switches_ & trigger:
        print('input_feature_plots = ON')
    if switches_>>1 & trigger:
        print('training_switch = ON')
    if switches_>>2 & trigger:
        print('sampling_switch = ON')
    if switches_>>3 & trigger:
        print('evaluation_plots_switch = ON')

    print('torch version: ', torch.__version__)
    device = 'cuda' if torch.cuda.is_available() else 'cpu'

    print('Running on device: ', device)
    if torch.cuda.is_available():
        print('Cuda used to build pyTorch: ',torch.version.cuda)
        print('Current device: ', torch.cuda.current_device())
        print('Cuda arch list: ', torch.cuda.get_arch_list())
    
    print('Working directory: ' , os. getcwd())

    # Useful when debugging gradient issues
    torch.autograd.set_detect_anomaly(True)

    padding_value = 0.0

    # List of training input files
    training_file_path = os.path.join(indir) # change indir to be absolute path
    files_list_ = []
    print(f'Training files found in: {training_file_path}')
    for filename in os.listdir(training_file_path):
        if fnmatch.fnmatch(filename, 'dataset_2_padded_nentry1To129*.pt'):
            files_list_.append(os.path.join(training_file_path,filename))
    print(f'Files: {files_list_}')

    with wandb.init(config=config):
        # access all HPs through wandb.config, so logging matches execution!
        config = wandb.config

        #### Input plots ####
        if switches_ & trigger:
            # Limited to n_showers_2_gen showers in for plots
            # Transformed variables
            dists_trans = display.plot_distribution(files_list_, nshowers_2_plot=config.n_showers_2_gen, padding_value=padding_value)
            entries = dists_trans[0]
            all_incident_e_trans = dists_trans[1]
            total_deposited_e_shower_trans = dists_trans[2]
            all_e_trans = dists_trans[3]
            all_x_trans = dists_trans[4]
            all_y_trans = dists_trans[5]
            all_z_trans = dists_trans[6]
            all_hit_ine_trans = dists_trans[7]
            average_x_shower_trans = dists_trans[8]
            average_y_shower_trans = dists_trans[9]

            ### 1D histograms
            fig, ax = plt.subplots(3,3, figsize=(12,12))
            print('Plot # entries')
            ax[0][0].set_ylabel('# entries')
            ax[0][0].set_xlabel('Hit entries')
            ax[0][0].hist(entries, 50, color='orange', label='Geant4')
            ax[0][0].legend(loc='upper right')

            print('Plot hit energies')
            ax[0][1].set_ylabel('# entries')
            ax[0][1].set_xlabel('Hit energy [GeV]')
            ax[0][1].hist(all_e_trans, 50, color='orange', label='Geant4')
            ax[0][1].set_yscale('log')
            ax[0][1].legend(loc='upper right')

            print('Plot hit x')
            ax[0][2].set_ylabel('# entries')
            ax[0][2].set_xlabel('Hit x position')
            ax[0][2].hist(all_x_trans, 50, color='orange', label='Geant4')
            ax[0][2].set_yscale('log')
            ax[0][2].legend(loc='upper right')

            print('Plot hit y')
            ax[1][0].set_ylabel('# entries')
            ax[1][0].set_xlabel('Hit y position')
            ax[1][0].hist(all_y_trans, 50, color='orange', label='Geant4')
            ax[1][0].set_yscale('log')
            ax[1][0].legend(loc='upper right')

            print('Plot hit z')
            ax[1][1].set_ylabel('# entries')
            ax[1][1].set_xlabel('Hit z position')
            ax[1][1].hist(all_z_trans, color='orange', label='Geant4')
            ax[1][1].set_yscale('log')
            ax[1][1].legend(loc='upper right')

            print('Plot incident energies')
            ax[1][2].set_ylabel('# entries')
            ax[1][2].set_xlabel('Incident energies [GeV]')
            ax[1][2].hist(all_incident_e_trans, 50, color='orange', label='Geant4')
            ax[1][2].set_yscale('log')
            ax[1][2].legend(loc='upper right')

            print('Plot total deposited hit energy per shower')
            ax[2][0].set_ylabel('# entries')
            ax[2][0].set_xlabel('Deposited energy [GeV]')
            ax[2][0].hist(total_deposited_e_shower_trans, 50, color='orange', label='Geant4')
            ax[2][0].set_yscale('log')
            ax[2][0].legend(loc='upper right')

            print('Plot av. X position per shower')
            ax[2][1].set_ylabel('# entries')
            ax[2][1].set_xlabel('Average X position [GeV]')
            ax[2][1].hist(average_x_shower_trans, 50, color='orange', label='Geant4')
            ax[2][1].set_yscale('log')
            ax[2][1].legend(loc='upper right')

            print('Plot av. Y position per shower')
            ax[2][2].set_ylabel('# entries')
            ax[2][2].set_xlabel('Average Y position [GeV]')
            ax[2][2].hist(average_y_shower_trans, 50, color='orange', label='Geant4')
            ax[2][2].set_yscale('log')
            ax[2][2].legend(loc='upper right')

            save_name = os.path.join(training_file_path,'input_dists_transformed.png')
            fig.savefig(save_name)


        train_model_name = "/afs/cern.ch/work/j/jthomasw/private/NTU/fast_sim/tdsm_encoder/training_20230830_1430_output/ckpt_tmp_499.pth" #Default model name 
        #### Training ####
        if switches_>>1 & trigger:
<<<<<<< HEAD
            train_model_name = train_model(files_list_, device=device)
        
        #### Sampling ####
        if switches_>>2 & trigger:
            generate(files_list_, device=device, model_name = train_model_name)
=======
            trained_model_name = train_model(files_list_, device=device)
        
        #### Sampling ####
        if switches_>>2 & trigger:
            # If a new training was run and you want to use it
            if switches_>>1 & trigger:
                generate(files_list_, load_filename=trained_model_name, device=device)
            # To use an older training file
            # n.b. you'll need to make sure the config hyperparams are the same as the model being used
            else:
                trained_model_name = 'training_20240408_1350_output/ckpt_tmp_299.pth'
                generate(files_list_, load_filename=trained_model_name, device=device)
            
>>>>>>> 6afebdb2

        #### Evaluation plots ####
        if switches_>>3 & trigger:
            # Distributions object for generated files
            print(f'Generated inputs')
            output_directory = os.path.join(workingdir,'sampling_100samplersteps_20230829_1606_output')
            print(f'Evaluation outputs stored here: {output_directory}')
            plot_file_name = os.path.join(output_directory, 'sample.pt')
            custom_data = utils.cloud_dataset(plot_file_name,device=device)
            # when providing just cloud dataset, energy_trans_file needs to include full path
            dists_gen = display.plot_distribution(custom_data, nshowers_2_plot=config.n_showers_2_gen, padding_value=padding_value)

            entries_gen = dists_gen[0]
            all_incident_e_gen = dists_gen[1]
            total_deposited_e_shower_gen = dists_gen[2]
            all_e_gen = dists_gen[3]
            all_x_gen = dists_gen[4]
            all_y_gen = dists_gen[5]
            all_z_gen = dists_gen[6]
            all_hit_ine_gen = dists_gen[7]
            average_x_shower_gen = dists_gen[8]
            average_y_shower_gen = dists_gen[9]

            print(f'Geant4 inputs')
            # Distributions object for Geant4 files
            dists = display.plot_distribution(files_list_, nshowers_2_plot=config.n_showers_2_gen, padding_value=padding_value)

            entries = dists[0]
            all_incident_e = dists[1]
            total_deposited_e_shower = dists[2]
            all_e = dists[3]
            all_x = dists[4]
            all_y = dists[5]
            all_z = dists[6]
            all_hit_ine_geant = dists[7]
            average_x_shower_geant = dists[8]
            average_y_shower_geant = dists[9]

            print('Plot # entries')
            bins=np.histogram(np.hstack((entries,entries_gen)), bins=50)[1]
            fig, ax = plt.subplots(3,3, figsize=(12,12))
            ax[0][0].set_ylabel('# entries')
            ax[0][0].set_xlabel('Hit entries')
            ax[0][0].hist(entries, bins, alpha=0.5, color='orange', label='Geant4')
            ax[0][0].hist(entries_gen, bins, alpha=0.5, color='blue', label='Gen')
            ax[0][0].legend(loc='upper right')

            print('Plot hit energies')
            bins=np.histogram(np.hstack((all_e,all_e_gen)), bins=50)[1]
            ax[0][1].set_ylabel('# entries')
            ax[0][1].set_xlabel('Hit energy [GeV]')
            ax[0][1].hist(all_e, bins, alpha=0.5, color='orange', label='Geant4')
            ax[0][1].hist(all_e_gen, bins, alpha=0.5, color='blue', label='Gen')
            #ax[0][1].set_yscale('log')
            ax[0][1].legend(loc='upper right')

            print('Plot hit x')
            bins=np.histogram(np.hstack((all_x,all_x_gen)), bins=50)[1]
            ax[0][2].set_ylabel('# entries')
            ax[0][2].set_xlabel('Hit x position')
            ax[0][2].hist(all_x, bins, alpha=0.5, color='orange', label='Geant4')
            ax[0][2].hist(all_x_gen, bins, alpha=0.5, color='blue', label='Gen')
            #ax[0][2].set_yscale('log')
            ax[0][2].legend(loc='upper right')

            print('Plot hit y')
            bins=np.histogram(np.hstack((all_y,all_y_gen)), bins=50)[1]
            ax[1][0].set_ylabel('# entries')
            ax[1][0].set_xlabel('Hit y position')
            ax[1][0].hist(all_y, bins, alpha=0.5, color='orange', label='Geant4')
            ax[1][0].hist(all_y_gen, bins, alpha=0.5, color='blue', label='Gen')
            #ax[1][0].set_yscale('log')
            ax[1][0].legend(loc='upper right')

            print('Plot hit z')
            bins=np.histogram(np.hstack((all_z,all_z_gen)), bins=50)[1]
            ax[1][1].set_ylabel('# entries')
            ax[1][1].set_xlabel('Hit z position')
            ax[1][1].hist(all_z, bins, alpha=0.5, color='orange', label='Geant4')
            ax[1][1].hist(all_z_gen, bins, alpha=0.5, color='blue', label='Gen')
            #ax[1][1].set_yscale('log')
            ax[1][1].legend(loc='upper right')

            print('Plot incident energies')
            bins=np.histogram(np.hstack((all_incident_e,all_incident_e_gen)), bins=50)[1]
            ax[1][2].set_ylabel('# entries')
            ax[1][2].set_xlabel('Incident energies [GeV]')
            ax[1][2].hist(all_incident_e, bins, alpha=0.5, color='orange', label='Geant4')
            ax[1][2].hist(all_incident_e_gen, bins, alpha=0.5, color='blue', label='Gen')
            #ax[1][2].set_yscale('log')
            ax[1][2].legend(loc='upper right')

            print('Plot total deposited hit energy')
            bins=np.histogram(np.hstack((total_deposited_e_shower,total_deposited_e_shower_gen)), bins=50)[1]
            ax[2][0].set_ylabel('# entries')
            ax[2][0].set_xlabel('Deposited energy [GeV]')
            ax[2][0].hist(total_deposited_e_shower, bins, alpha=0.5, color='orange', label='Geant4')
            ax[2][0].hist(total_deposited_e_shower_gen, bins, alpha=0.5, color='blue', label='Gen')
            #ax[2][0].set_yscale('log')
            ax[2][0].legend(loc='upper right')

            print('Plot average hit X position')
            bins=np.histogram(np.hstack((average_x_shower_geant,average_x_shower_gen)), bins=50)[1]
            ax[2][1].set_ylabel('# entries')
            ax[2][1].set_xlabel('Average X pos.')
            ax[2][1].hist(average_x_shower_geant, bins, alpha=0.5, color='orange', label='Geant4')
            ax[2][1].hist(average_x_shower_gen, bins, alpha=0.5, color='blue', label='Gen')
            #ax[2][1].set_yscale('log')
            ax[2][1].legend(loc='upper right')

            print('Plot average hit Y position')
            bins=np.histogram(np.hstack((average_y_shower_geant,average_y_shower_gen)), bins=50)[1]
            ax[2][2].set_ylabel('# entries')
            ax[2][2].set_xlabel('Average Y pos.')
            ax[2][2].hist(average_y_shower_geant, bins, alpha=0.5, color='orange', label='Geant4')
            ax[2][2].hist(average_y_shower_gen, bins, alpha=0.5, color='blue', label='Gen')
            #ax[2][2].set_yscale('log')
            ax[2][2].legend(loc='upper right')

            fig_name = os.path.join(output_directory, 'Geant_Gen_comparison.png')
            print(f'Figure name: {fig_name}')
            fig.savefig(fig_name)


if __name__=='__main__':

    usage=''
    argparser = argparse.ArgumentParser(usage)
    argparser.add_argument('-s','--switches',dest='switches', help='Binary representation of switches that run: evaluation plots, training, sampling, evaluation plots', default='0000', type=str)
    argparser.add_argument('-i','--inputs',dest='inputs', help='Path to input directory', default='', type=str)
    argparser.add_argument('-c', '--config', dest='config', help='Configuration file for parameter monitoring', default='', type=str)
    args = argparser.parse_args()
    
    # WandB configuration
    cfg_name = args.config

    project_name = cfg_name.split('.')[0].split('_',1)[1]
    print(f'Starting project: {project_name}')

    if not os.path.exists(cfg_name):
        cfg_name = os.path.join('../configs', cfg_name)

    with open(cfg_name) as ymlfile:
        sweep_yml = yaml.safe_load(ymlfile)
    
    # Run main function using sweep agents reading from configs
    # Sweeps run by setting range of parameter values to explore, else set single parameter value
    # Running from yaml files facilitates submitting (several) jobs to condor
<<<<<<< HEAD
    n_runs = 1
=======
    n_runs = 2
>>>>>>> 6afebdb2
    sweep_id = wandb.sweep(sweep_yml, project="NCSM-"+project_name)
    wandb.agent(sweep_id, main, count=n_runs)
<|MERGE_RESOLUTION|>--- conflicted
+++ resolved
@@ -156,32 +156,19 @@
         if epoch%10 == 0:
             torch.save(model.state_dict(), os.path.join(output_directory, 'ckpt_tmp_'+str(epoch)+'.pth' ))
     
-<<<<<<< HEAD
-    torch.save(model.state_dict(), os.path.join(output_directory, 'ckpt_tmp_'+str(epoch)+'.pth' ))
-    return os.path.join(output_directory, 'ckpt_tmp_'+str(epoch)+'.pth' )
-
-
-def generate(files_list_, device='cpu', model_name=''):
-=======
     save_name = os.path.join(output_directory, 'ckpt_tmp_'+str(epoch)+'.pth' )
     torch.save(model.state_dict(), save_name)
     return save_name
 
 
 def generate(files_list_, load_filename, device='cpu'):
->>>>>>> 6afebdb2
 
     wd = os.getcwd()
     output_file = 'sampling_'+datetime.now().strftime('%Y%m%d_%H%M')+'_output/'
     output_directory = os.path.join(wd, output_file)
     print('Sampling directory: ', output_directory)
     if not os.path.exists(output_directory):
-<<<<<<< HEAD
-      os.system('mkdir -p {}'.format(output_directory))
-=======
         os.makedirs(output_directory)
-
->>>>>>> 6afebdb2
     config = wandb.config
 
     # Instantiate stochastic differential equation
@@ -194,15 +181,11 @@
 
     # Load saved model
     model=score_model.Gen(config.n_feat_dim, config.embed_dim, config.hidden_dim, config.num_encoder_blocks, config.num_attn_heads, config.dropout_gen, marginal_prob_std=marginal_prob_std_fn)
-<<<<<<< HEAD
-    load_name = os.path.join(wd, model_name)
-=======
     if load_filename == '':
         load_name = os.path.join(wd,'training_20240408_1350_output/ckpt_tmp_299.pth')
     else:
         load_name = os.path.join(wd,load_filename)
 
->>>>>>> 6afebdb2
     model.load_state_dict(torch.load(load_name, map_location=device))
     model.to(device)
 
@@ -522,13 +505,6 @@
         train_model_name = "/afs/cern.ch/work/j/jthomasw/private/NTU/fast_sim/tdsm_encoder/training_20230830_1430_output/ckpt_tmp_499.pth" #Default model name 
         #### Training ####
         if switches_>>1 & trigger:
-<<<<<<< HEAD
-            train_model_name = train_model(files_list_, device=device)
-        
-        #### Sampling ####
-        if switches_>>2 & trigger:
-            generate(files_list_, device=device, model_name = train_model_name)
-=======
             trained_model_name = train_model(files_list_, device=device)
         
         #### Sampling ####
@@ -542,7 +518,6 @@
                 trained_model_name = 'training_20240408_1350_output/ckpt_tmp_299.pth'
                 generate(files_list_, load_filename=trained_model_name, device=device)
             
->>>>>>> 6afebdb2
 
         #### Evaluation plots ####
         if switches_>>3 & trigger:
@@ -691,10 +666,6 @@
     # Run main function using sweep agents reading from configs
     # Sweeps run by setting range of parameter values to explore, else set single parameter value
     # Running from yaml files facilitates submitting (several) jobs to condor
-<<<<<<< HEAD
     n_runs = 1
-=======
-    n_runs = 2
->>>>>>> 6afebdb2
     sweep_id = wandb.sweep(sweep_yml, project="NCSM-"+project_name)
     wandb.agent(sweep_id, main, count=n_runs)
